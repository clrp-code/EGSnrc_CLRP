/*
###############################################################################
#
#  EGSnrc egs++ shape collection headers
#  Copyright (C) 2015 National Research Council Canada
#
#  This file is part of EGSnrc.
#
#  EGSnrc is free software: you can redistribute it and/or modify it under
#  the terms of the GNU Affero General Public License as published by the
#  Free Software Foundation, either version 3 of the License, or (at your
#  option) any later version.
#
#  EGSnrc is distributed in the hope that it will be useful, but WITHOUT ANY
#  WARRANTY; without even the implied warranty of MERCHANTABILITY or FITNESS
#  FOR A PARTICULAR PURPOSE.  See the GNU Affero General Public License for
#  more details.
#
#  You should have received a copy of the GNU Affero General Public License
#  along with EGSnrc. If not, see <http://www.gnu.org/licenses/>.
#
###############################################################################
#
#  Author:          Iwan Kawrakow, 2005
#
#  Contributors:    Marc Chamberland
#
###############################################################################
*/


/*! \file egs_shape_collection.h
 *  \brief A shape collection
 *  \IK
 */

#ifndef EGS_SHAPE_COLLECTION_
#define EGS_SHAPE_COLLECTION_

#include "egs_shapes.h"
#include "egs_alias_table.h"
#include "egs_rndm.h"

#ifdef WIN32

    #ifdef BUILD_SHAPE_COLLECTION_DLL
        #define EGS_SHAPE_COLLECTION_EXPORT __declspec(dllexport)
    #else
        #define EGS_SHAPE_COLLECTION_EXPORT __declspec(dllimport)
    #endif
    #define EGS_SHAPE_COLLECTION_LOCAL

#else

    #ifdef HAVE_VISIBILITY
        #define EGS_SHAPE_COLLECTION_EXPORT __attribute__ ((visibility ("default")))
        #define EGS_SHAPE_COLLECTION_LOCAL  __attribute__ ((visibility ("hidden")))
    #else
        #define EGS_SHAPE_COLLECTION_EXPORT
        #define EGS_SHAPE_COLLECTION_LOCAL
    #endif

#endif

/*! \brief A shape collection

  \ingroup Shapes

This is a shape made from
other shapes of any type \f$s_1, s_2, ..., s_n\f$ where the random position
is picked from the \f$s_j\f$'s with probabilities \f$p_j\f$ defined by
the user. A shape collection is defined using
\verbatim
:start shape:
    library = egs_shape_collection
    :start shape:
        definition of the first shape in the collection
    :stop shape:
    :start shape:
        definition of the second shape in the collection
    :stop shape:
    ...
    :start shape:
        definition of the last shape in the collection
    :stop shape:
    probabilities = p1 p2 ... pn
:stop shape:
\endverbatim

A shape collection can be used to pick surface points
if all of the shapes in the collection support the
getPointSourceDirection() method.

*/
class EGS_SHAPE_COLLECTION_EXPORT EGS_ShapeCollection : public EGS_BaseShape {

public:

    EGS_ShapeCollection(const vector<EGS_BaseShape *> &Shapes,
                        const vector<EGS_Float> &Probs, const string &Name="",
                        EGS_ObjectFactory *f=0);
    ~EGS_ShapeCollection() {
        if (nshape > 0) {
            for (int j=0; j<nshape; j++) {
                EGS_Object::deleteObject(shapes[j]);
            }
            delete [] shapes;
            delete table;
        }
    };

    EGS_Vector getPoint(EGS_RandomGenerator *rndm) {
<<<<<<< HEAD
        int j = table->sampleBin(rndm);
=======
        int j = table->sample(rndm);
>>>>>>> c6c16ae1
        return shapes[j]->getRandomPoint(rndm);
    };

    bool supportsDirectionMethod() const {
        for (int j=0; j<nshape; j++) {
            if (!shapes[j]->supportsDirectionMethod()) {
                return false;
            }
        }
        return true;
    };

    EGS_Float area() const {
        EGS_Float A = 0;
        for (int j=0; j<nshape; j++) {
            A += shapes[j]->area();
        }
        return A;
    };

    void getPointSourceDirection(const EGS_Vector &Xo,
                                 EGS_RandomGenerator *rndm, EGS_Vector &u, EGS_Float &wt) {
        EGS_Vector xo = T ? Xo*(*T) : Xo;
        int j = table->sample(rndm);
        shapes[j]->getPointSourceDirection(xo,rndm,u,wt);
        if (T) {
            T->rotate(u);
        }
    };

protected:

    int            nshape;
    EGS_BaseShape  **shapes;
    EGS_SimpleAliasTable *table;

};

#endif<|MERGE_RESOLUTION|>--- conflicted
+++ resolved
@@ -110,11 +110,7 @@
     };
 
     EGS_Vector getPoint(EGS_RandomGenerator *rndm) {
-<<<<<<< HEAD
-        int j = table->sampleBin(rndm);
-=======
         int j = table->sample(rndm);
->>>>>>> c6c16ae1
         return shapes[j]->getRandomPoint(rndm);
     };
 
