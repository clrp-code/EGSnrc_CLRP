/*
###############################################################################
#
#  EGSnrc egs++ spheres geometry
#  Copyright (C) 2015 National Research Council Canada
#
#  This file is part of EGSnrc.
#
#  EGSnrc is free software: you can redistribute it and/or modify it under
#  the terms of the GNU Affero General Public License as published by the
#  Free Software Foundation, either version 3 of the License, or (at your
#  option) any later version.
#
#  EGSnrc is distributed in the hope that it will be useful, but WITHOUT ANY
#  WARRANTY; without even the implied warranty of MERCHANTABILITY or FITNESS
#  FOR A PARTICULAR PURPOSE.  See the GNU Affero General Public License for
#  more details.
#
#  You should have received a copy of the GNU Affero General Public License
#  along with EGSnrc. If not, see <http://www.gnu.org/licenses/>.
#
###############################################################################
#
#  Author:          Iwan Kawrakow, 2005
#
#  Contributors:    Ernesto Mainegra-Hing
#                   Frederic Tessier
#                   Reid Townson
#                   Randle Taylor
#
###############################################################################
*/


/*! \file egs_spheres.cpp
 *  \brief A set of concentric spheres
 *  \author Declan Persram and Iwan Kawrakow
 */

#include "egs_spheres.h"
#include "egs_input.h"
#include "egs_functions.h"

#include <vector>
using std::vector;

string EGS_cSpheres::type = "EGS_cSpheres";

// generate the concentric spheres
EGS_cSpheres::EGS_cSpheres(int ns, const EGS_Float *radius,
                           const EGS_Vector &position, const string &Name) :
    EGS_BaseGeometry(Name), xo(position) {

    if (ns>0) {

        R2=new EGS_Float [ns];
        R=new EGS_Float [ns];

        // ... and sphere radii
        for (int i=0; i<ns; i++) {
            R2[i]=radius[i]*radius[i];
            R[i]=radius[i];
        }

        // for n-concentric spheres, we have n separate regions
        nreg=ns;
    }

    for (int ireg=0; ireg < ns; ireg++) {
        rbounds.push_back(radius[ireg]);
        EGS_Float router = rbounds[ireg];
        EGS_Float rinner = ireg > 0 ? rbounds[ireg-1] : 0;
<<<<<<< HEAD
        EGS_Float volume = (4./3.)*M_PI*(router*router*router - rinner*rinner*rinner);
        mass.push_back(getRelativeRho(ireg) * volume);
=======
        vol.push_back((4./3.)*M_PI*(router*router*router - rinner*rinner*rinner));
>>>>>>> 86050061
    }
}

bool EGS_cSpheres::isInside(const EGS_Vector &x) {
    EGS_Vector tmp(x-xo);
    EGS_Float r_sq=tmp.length2();
    if (r_sq>R2[nreg-1]) {
        return false;
    }
    return true;
}

int EGS_cSpheres::isWhere(const EGS_Vector &x) {
    EGS_Vector tmp(x-xo);
    EGS_Float r_sq=tmp.length2();
    if (r_sq>R2[nreg-1]) {
        return -1;
    }
    if (r_sq<R2[0]) {
        return 0;
    }
    return findRegion(r_sq,nreg-1,R2)+1;
}

// method to determine which spheres we are in(between)
int EGS_cSpheres::inside(const EGS_Vector &x) {

    EGS_Vector tmp(x-xo);
    EGS_Float r_sq=tmp.length2();

    // are we outside off all spheres? If so return that region number
    if (r_sq>R2[nreg-1]) {
        return -1;
    }

    /*
     * algorithm below fails for particle in central sphere ...ugh!
     */if (r_sq<R2[0]) {
        return 0;
    }

    // search for region containing particle
    int is=0,os=nreg,ms;
    while (os-is>1) {
        ms=(is+os)/2;
        if (r_sq<=R2[ms]) {
            os=ms;
        }
        else {
            is=ms;
        }
    }
    return os;
}

// howfar is particle trajectory from sphere boundary
/* note that in general we will be between two spheres (if inside a sphere at
 * all... so we need to check if the flight path will intersect the inner or
 * outer sphere
 */

#ifdef SPHERES_DEBUG
    EGS_Vector last_x, last_u;
    int last_ireg;
    EGS_Float last_d,last_t,last_aa,last_bb2,last_R2b2,last_tmp;
#endif

EGS_Float EGS_cSpheres::howfarToOutside(int ireg, const EGS_Vector &x,
                                        const EGS_Vector &u) {
    if (ireg < 0) {
        return 0;
    }
    EGS_Vector xp(x - xo);
    EGS_Float aa = xp*u, aa2 = aa*aa;
    EGS_Float bb2 = xp.length2();
    EGS_Float R2b2 = R2[nreg-1] - bb2;
    if (R2b2 <= 0) {
        return 0;    // outside within precision
    }
    EGS_Float tmp = sqrt(aa2 + R2b2);
    return aa > 0 ? R2b2/(tmp + aa) : tmp - aa;
}

int EGS_cSpheres::howfar(int ireg, const EGS_Vector &x,
                         const EGS_Vector &u, EGS_Float &t, int *newmed, EGS_Vector *normal) {
    int direction_flag=-1;  /* keep track of direction entering or exiting a
                             sphere boundary */
    double d=veryFar*1e5;   // set a maximum distance from a boundary

    EGS_Vector xp(x - xo);
    double aa = xp*u, aa2 = aa*aa;
    double bb2 = xp.length2();

    double rad=0, R2b2, tmp;

    // check if we are inside of any regions at all? ...
    if (ireg>=0) {

        /* check if particle is moving towards or away from the sphere(s) centre.
         * we loose here if the particle is in the centre sphere as we don't need
         * to check this condition. see next 'if' statement
         */
        if (aa >= 0 || !ireg) {

            /* ie. particle moving away from center of
               spheres, OR it is IN the innermost sphere
               => we must check the outer sphere only
             */
            R2b2 = R2[ireg] - bb2;
            if (R2b2 <= 0 && aa > 0) {
                d = halfBoundaryTolerance;    // hopefully a truncation problem
            }
            else {
                tmp = aa2 + R2b2;
                if (tmp > 0) {
                    tmp = sqrt(tmp);
                }
                else {
                    if (tmp < -boundaryTolerance) {
                        egsWarning("EGS_cSpheres::howfar: something is wrong\n");
                        egsWarning("  we think we are in region %d, but R2b2=%g",
                                   ireg,R2b2);
                    }
                    tmp = 0;
                }
                d = aa > 0 ? R2b2/(tmp + aa) : tmp - aa;
                // the above reduces roundoff, which is significant
                // when aa2 is large compared to R2b2 and aa>0
            }
            rad = -R[ireg];
            direction_flag=ireg+1;
            if (direction_flag >= nreg) {
                direction_flag = -1;
            }
        }
        else {

            /* so now we know the particle is moving towards the centre of the
             * spheres.  check to see if its trajectory will intersect the nested
             * sphere - we are guaranteed there is one - we checked that already!
             */
            R2b2 = R2[ireg-1] - bb2;
            tmp = aa2 + R2b2;
            if (tmp <= 0) {   // we will not intersect the nested sphere
                R2b2 = R2[ireg] - bb2;
                tmp = aa2 + R2b2;
                if (tmp > 0) {
                    d = sqrt(tmp) - aa;
                }
                else {
                    d = -aa;
                }
                rad = -R[ireg];
                direction_flag=ireg+1;
                if (direction_flag >= nreg) {
                    direction_flag = -1;
                }
            }
            else {
                // we're hitting the inner sphere (from the outside)
                tmp = sqrt(tmp);
                d = -R2b2/(tmp - aa);
                direction_flag=ireg-1;
                rad = R[direction_flag];
            }
        }
    }
    else {
        // we are not inside any of the spherical regions of interest
        if (aa<0) { // we _might_ intersect the largest sphere
            R2b2 = R2[nreg-1] - bb2;
            tmp = aa2 + R2b2;
            if (tmp > 0) {  // we *will* intersect the largest sphere
                d = -R2b2/(sqrt(tmp) - aa);
                direction_flag=nreg-1;
                rad = R[direction_flag];
            }
        }
    }

#ifdef SPHERES_DEBUG
    if (isnan(d)) {
        egsWarning("\nGot nan\n");
    }

    if (d < -boundaryTolerance) {
        egsWarning("\nNegative step?: %g\n",d);
        egsWarning("ireg=%d inew=%d aa=%g bb2=%g\n",ireg,direction_flag,aa,bb2);
        //exit(1);
    }

    last_x = x;
    last_u = u;
    last_ireg = ireg;
    last_d = d;
    last_t = t;
    last_aa = aa;
    last_bb2 = bb2;
    last_R2b2 = R2b2;
    last_tmp = tmp;
#endif

    // check desired step size against this d
    if (d<=t) {
        t=d;
        if (newmed) {
            if (direction_flag >= 0) {
                *newmed = medium(direction_flag);
            }
            else {
                *newmed = -1;
            }
        }
        if (normal) {
            EGS_Vector n(xp + u*d);
            *normal = n*(1/rad);
        }
        return direction_flag;
    }
    return ireg;
}

// hownear - closest perpendicular distance to sphere surface
EGS_Float EGS_cSpheres::hownear(int ireg, const EGS_Vector &x) {
    EGS_Vector xp(x-xo);
    EGS_Float r=xp.length();
    //EGS_Float r_sq=x.x*x.x+x.y*x.y+x.z*x.z;
    EGS_Float d;

    if (ireg>=0) {
        d=R[ireg]-r;
        if (ireg) {
            EGS_Float dd=r-R[ireg-1];
            if (dd<d) {
                d=dd;
            }
        }
    }
    else {
        d=r-R[nreg-1];
    }

    return d;
}

void EGS_cSpheres::printInfo() const {
    EGS_BaseGeometry::printInfo();
    egsInformation(" midpoint of spheres = (%g,%g,%g)\n",xo.x,xo.y,xo.z);
    egsInformation(" sphere radii = ");
    for (int j=0; j<nreg; j++) {
        egsInformation("%g ",R[j]);
    }
    egsInformation(
        "\n=======================================================\n");
}

EGS_Float EGS_cSpheres::getBound(int idir, int ind) {
    if (idir == RDIR && ind ==0) {
        return 0.;
    }
    else if (idir == RDIR && ind>0 && ind <= nreg) {
        return rbounds[ind-1];
    }
    return EGS_BaseGeometry::getBound(idir, ind);
}


int EGS_cSpheres::getNRegDir(int dir) {
    if (dir == RDIR) {
        return nreg;
    }
    return EGS_BaseGeometry::getNRegDir(dir);
}


<<<<<<< HEAD
EGS_Float EGS_cSpheres::getMass(int ireg) {
    if (ireg >= 0 && ireg < nreg) {
        return mass[ireg];
=======
EGS_Float EGS_cSpheres::getVolume(int ireg) {
    if (ireg >= 0 && ireg < nreg) {
        return vol[ireg];
>>>>>>> 86050061
    }
    return 1;
}

/********************** Shell *************************************/

string EGS_cSphericalShell::type = "EGS_cSphericalShell";

// generate the concentric spheres
EGS_cSphericalShell::EGS_cSphericalShell(int ns, const EGS_Float *radius,
        const EGS_Vector &position, const string &Name) :
    EGS_BaseGeometry(Name), xo(position) {

    is_convex = false;

    if (ns>0) {

        R2 = new EGS_Float [ns];
        R = new EGS_Float [ns];

        for (int i=0; i<ns; i++) {
            R2[i] = radius[i]*radius[i];
            R[i] = radius[i];
        }

        // for n-concentric spheres (with hollow centre), we have n - 1 separate regions
        nreg = ns - 1;
    }

    for (int ireg=0; ireg < nreg; ireg++) {
        EGS_Float rinner = R[ireg];
        EGS_Float router = R[ireg + 1];
<<<<<<< HEAD
        EGS_Float volume = (4./3.)*M_PI*(router*router*router - rinner*rinner*rinner);
        mass.push_back(getRelativeRho(ireg) * volume);
=======
        vol.push_back((4./3.)*M_PI*(router*router*router - rinner*rinner*rinner));
>>>>>>> 86050061
    }
}

bool EGS_cSphericalShell::isInside(const EGS_Vector &x) {
    EGS_Float r_sq = (x - xo).length2();
    return (r_sq >= R2[0]) && (r_sq <= R2[nreg]);
}

int EGS_cSphericalShell::isWhere(const EGS_Vector &x) {

    EGS_Float r_sq = (x - xo).length2();

    if ((r_sq < R2[0]) || (r_sq > R2[nreg])) {
        return -1;
    }
    return findRegion(r_sq, nreg, R2);
}

// method to determine which spheres we are in(between)
int EGS_cSphericalShell::inside(const EGS_Vector &x) {

    EGS_Vector tmp(x-xo);
    EGS_Float r_sq=tmp.length2();

    // are we outside off all spheres? If so return that region number
    if (r_sq > R2[nreg] || r_sq < R2[0]) {
        return -1;
    }

    for (int shell = 1; shell < nreg + 1; shell++) {
        if (r_sq <= R2[shell]) {
            return shell - 1;
        }
    }

    return -1;

}

EGS_Float EGS_cSphericalShell::howfarToOutside(int ireg, const EGS_Vector &x,
        const EGS_Vector &u) {
    if (ireg < 0) {
        return 0;
    }
    EGS_Vector xp(x - xo);
    EGS_Float aa = xp*u;
    EGS_Float aa2 = aa*aa;
    EGS_Float bb2 = xp.length2();
    EGS_Float R2b2 = R2[nreg] - bb2;
    EGS_Float R2b2in = R2[0] - bb2;
    if (R2b2in <= 0 || R2b2 <= 0) {
        return 0;    // outside within precision
    }

    EGS_Float d, tmp;
    if (aa >= 0) {

        /* ie. particle moving away from center of
            spheres we must check the outer sphere only
            */
        if (R2b2 <= 0 && aa > 0) {
            d = 1e-15;    // hopefully a truncation problem
        }
        else {
            tmp = aa2 + R2b2;
            if (tmp > 0) {
                tmp = sqrt(tmp);
            }
            else {
                if (tmp < -1e-2) {
                    egsWarning("EGS_cSphericalShell::howfarToOutside: something is wrong\n");
                    egsWarning("  we think we are in region %d, but R2b2=%g", ireg,R2b2);
                }
                tmp = 0;
            }
            d = aa > 0 ? R2b2/(tmp + aa) : tmp - aa;
        }
    }
    else {

        R2b2 = R2[0] - bb2;
        tmp = aa2 + R2b2;
        if (tmp <= 0) {   // we will not intersect the nested sphere
            R2b2 = R2[nreg] - bb2;
            tmp = aa2 + R2b2;
            if (tmp > 0) {
                d = sqrt(tmp) - aa;
            }
            else {
                d = -aa;
            }
        }
        else {
            // we're hitting the inner sphere (from the outside)
            tmp = sqrt(tmp);
            d = -R2b2/(tmp - aa);
        }

    }
    return d;

}


// howfar is particle trajectory from sphere boundary
/* note that in general we will be between two spheres (if inside a sphere at
 * all... so we need to check if the flight path will intersect the inner or
 * outer sphere
 */
int EGS_cSphericalShell::howfar(int ireg, const EGS_Vector &x,
                                const EGS_Vector &u, EGS_Float &t, int *newmed, EGS_Vector *normal) {
    int direction_flag=-1;  /* keep track of direction entering or exiting a
                             sphere boundary */
    double d=1e35;      // set a maximum distance from a boundary

    EGS_Vector xp(x - xo);
    double aa = xp*u, aa2 = aa*aa;
    double bb2 = xp.length2();

    double rad=0, R2b2, tmp;

    // check if we are inside of any regions at all? ...
    if (ireg >= 0) {

        /* check if particle is moving towards or away from the sphere(s) centre.
         * we loose here if the particle is in the centre sphere as we don't need
         * to check this condition. see next 'if' statement
         */
        if (aa >= 0) {

            /* ie. particle moving away from center of
               spheres we must check the outer sphere only
             */
            R2b2 = R2[ireg + 1] - bb2;
            if (R2b2 <= 0 && aa > 0) {
                d = 1e-15;    // hopefully a truncation problem
            }
            else {
                tmp = aa2 + R2b2;
                if (tmp > 0) {
                    tmp = sqrt(tmp);
                }
                else {
                    if (tmp < -1e-2) {
                        egsWarning("EGS_cSphericalShell::howfar: something is wrong\n");
                        egsWarning("  we think we are in region %d, but R2b2=%g",
                                   ireg,R2b2);
                    }
                    tmp = 0;
                }
                d = aa > 0 ? R2b2/(tmp + aa) : tmp - aa;
                // the above reduces roundoff, which is significant
                // when aa2 is large compared to R2b2 and aa>0
            }
            rad = -R[ireg + 1];
            direction_flag = ireg + 1;
            if (direction_flag >= nreg) {
                direction_flag = -1;
            }
        }
        else {

            /* so now we know the particle is moving towards the centre of the
             * spheres.  check to see if its trajectory will intersect the nested
             * sphere - we are guaranteed there is one - we checked that already!
             */
            R2b2 = R2[ireg] - bb2;
            tmp = aa2 + R2b2;
            if (tmp <= 0) {   // we will not intersect the nested sphere
                R2b2 = R2[ireg+1] - bb2;
                tmp = aa2 + R2b2;
                if (tmp > 0) {
                    d = sqrt(tmp) - aa;
                }
                else {
                    d = -aa;
                }
                rad = -R[ireg + 1];
                direction_flag= ireg + 1;
                if (direction_flag >= nreg) {
                    direction_flag = -1;
                }
            }
            else {
                // we're hitting the inner sphere (from the outside)
                tmp = sqrt(tmp);
                d = -R2b2/(tmp - aa);
                direction_flag= ireg - 1;
                rad = R[ireg];
            }
        }
    }
    else {
        // if we're in here, we know we're not in the shell, so bb2
        // can be equal to R2[0], it just means we're sitting at the
        // boundary
        if (bb2 <= R2[0] + epsilon) { //epsilon needed for round off errors
            // we are in the hollow center
            R2b2 = R2[0] - bb2;
            tmp = sqrt(aa2 + R2b2);
            d = aa > 0 ? R2b2/(tmp + aa) : tmp - aa;
            direction_flag = 0;
            rad = -R[direction_flag];
        }
        else {
            // we are not inside any of the spherical regions of interest
            if (aa<0) { // we _might_ intersect the largest sphere
                R2b2 = R2[nreg] - bb2;
                tmp = aa2 + R2b2;
                if (tmp > 0) {  // we *will* intersect the largest sphere
                    d = -R2b2/(sqrt(tmp) - aa);
                    direction_flag=nreg-1;
                    rad = R[nreg];
                }
            }
        }
    }

    // check desired step size against this d
    if (d <= t) {
        t=d;
        if (newmed) {
            if (direction_flag >= 0) {
                *newmed = medium(direction_flag);
            }
            else {
                *newmed = -1;
            }
        }
        if (normal) {
            EGS_Vector n(xp + u*d);
            *normal = n*(1/rad);
        }
        return direction_flag;
    }
    return ireg;
}

// hownear - closest perpendicular distance to sphere surface
EGS_Float EGS_cSphericalShell::hownear(int ireg, const EGS_Vector &x) {

    EGS_Vector xp(x-xo);
    EGS_Float r = xp.length();
    EGS_Float d, dout,din;

    if (ireg >= 0) {
        dout = R[ireg+1] - r;
        din = r - R[ireg];
        d = min(dout, din);
    }
    else if (r <= R[0] + epsilon) { //epsilon needed for round off errors
        d = R[0] - r;
    }
    else {
        d = r - R[nreg];
    }

    return d;
}

EGS_Float EGS_cSphericalShell::getBound(int idir, int ind) {
    if (idir == RDIR && ind >= 0 && ind <= nreg) {
        return R[ind];
    }
    return EGS_BaseGeometry::getBound(idir, ind);
}


int EGS_cSphericalShell::getNRegDir(int dir) {
    if (dir == RDIR) {
        return nreg;
    }
    return EGS_BaseGeometry::getNRegDir(dir);
}


<<<<<<< HEAD
EGS_Float EGS_cSphericalShell::getMass(int ireg) {
    if (ireg >= 0 && ireg < nreg) {
        return mass[ireg];
=======
EGS_Float EGS_cSphericalShell::getVolume(int ireg) {
    if (ireg >= 0 && ireg < nreg) {
        return vol[ireg];
>>>>>>> 86050061
    }
    return 1;
}


void EGS_cSphericalShell::printInfo() const {
    EGS_BaseGeometry::printInfo();
    egsInformation(" midpoint of spheres = (%g,%g,%g)\n",xo.x,xo.y,xo.z);
    egsInformation(" sphere radii = ");
    for (int j=0; j<nreg+1; j++) {
        egsInformation("%g ",R[j]);
    }
    egsInformation(
        "\n=======================================================\n");
}

extern "C" {

    EGS_SPHERES_EXPORT EGS_BaseGeometry *createGeometry(EGS_Input *input) {
        if (!input) {
            egsWarning("createGeometry(spheres): null input?\n");
            return 0;
        }
        EGS_Vector xo;
        vector<EGS_Float> Xo;
        int err = input->getInput("midpoint",Xo);
        if (!err && Xo.size() == 3) {
            xo = EGS_Vector(Xo[0],Xo[1],Xo[2]);
        }

        string type= "";
        input->getInput("type", type);

        vector<EGS_Float> radii;
        err = input->getInput("radii",radii);
        if (err) {
            egsWarning("createGeometry(spheres): wrong/missing 'radii' input\n");
            return 0;
        }
        else if ((type == "shell") && (radii.size() < 2)) {
            egsWarning("createGeometry(spheres): You must specify at least two radii for a spherical shell\n");
            return 0;
        }

        EGS_Float *r = new EGS_Float [radii.size()];
        for (int j=0; j<radii.size(); j++) {
            r[j] = radii[j];
        }

        EGS_BaseGeometry *result;
        if (type != "shell") {
            result = new EGS_cSpheres(radii.size(),r,xo);
        }
        else {
            result = new EGS_cSphericalShell(radii.size(), r, xo);
        }
        result->setName(input);
        result->setBoundaryTolerance(input);
        result->setMedia(input);
        result->setLabels(input);
        return result;
    }

}<|MERGE_RESOLUTION|>--- conflicted
+++ resolved
@@ -70,12 +70,7 @@
         rbounds.push_back(radius[ireg]);
         EGS_Float router = rbounds[ireg];
         EGS_Float rinner = ireg > 0 ? rbounds[ireg-1] : 0;
-<<<<<<< HEAD
-        EGS_Float volume = (4./3.)*M_PI*(router*router*router - rinner*rinner*rinner);
-        mass.push_back(getRelativeRho(ireg) * volume);
-=======
         vol.push_back((4./3.)*M_PI*(router*router*router - rinner*rinner*rinner));
->>>>>>> 86050061
     }
 }
 
@@ -351,15 +346,9 @@
 }
 
 
-<<<<<<< HEAD
-EGS_Float EGS_cSpheres::getMass(int ireg) {
-    if (ireg >= 0 && ireg < nreg) {
-        return mass[ireg];
-=======
 EGS_Float EGS_cSpheres::getVolume(int ireg) {
     if (ireg >= 0 && ireg < nreg) {
         return vol[ireg];
->>>>>>> 86050061
     }
     return 1;
 }
@@ -392,12 +381,7 @@
     for (int ireg=0; ireg < nreg; ireg++) {
         EGS_Float rinner = R[ireg];
         EGS_Float router = R[ireg + 1];
-<<<<<<< HEAD
-        EGS_Float volume = (4./3.)*M_PI*(router*router*router - rinner*rinner*rinner);
-        mass.push_back(getRelativeRho(ireg) * volume);
-=======
         vol.push_back((4./3.)*M_PI*(router*router*router - rinner*rinner*rinner));
->>>>>>> 86050061
     }
 }
 
@@ -674,15 +658,9 @@
 }
 
 
-<<<<<<< HEAD
-EGS_Float EGS_cSphericalShell::getMass(int ireg) {
-    if (ireg >= 0 && ireg < nreg) {
-        return mass[ireg];
-=======
 EGS_Float EGS_cSphericalShell::getVolume(int ireg) {
     if (ireg >= 0 && ireg < nreg) {
         return vol[ireg];
->>>>>>> 86050061
     }
     return 1;
 }
