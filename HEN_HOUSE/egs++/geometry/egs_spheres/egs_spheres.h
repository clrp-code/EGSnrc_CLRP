/*
###############################################################################
#
#  EGSnrc egs++ spheres geometry headers
#  Copyright (C) 2015 National Research Council Canada
#
#  This file is part of EGSnrc.
#
#  EGSnrc is free software: you can redistribute it and/or modify it under
#  the terms of the GNU Affero General Public License as published by the
#  Free Software Foundation, either version 3 of the License, or (at your
#  option) any later version.
#
#  EGSnrc is distributed in the hope that it will be useful, but WITHOUT ANY
#  WARRANTY; without even the implied warranty of MERCHANTABILITY or FITNESS
#  FOR A PARTICULAR PURPOSE.  See the GNU Affero General Public License for
#  more details.
#
#  You should have received a copy of the GNU Affero General Public License
#  along with EGSnrc. If not, see <http://www.gnu.org/licenses/>.
#
###############################################################################
#
#  Author:          Iwan Kawrakow, 2005
#
#  Contributors:    Reid Townson
#                   Randle Taylor
#
###############################################################################
*/


/*! \file egs_spheres.h
 *  \brief A set of concentric spheres
 *  \author Declan Persram and Iwan Kawrakow
 */

#ifndef EGS_CSPHERES_
#define EGS_CSPHERES_

#include <vector>

#include "egs_base_geometry.h"

#ifdef WIN32

    #ifdef BUILD_SPHERES_DLL
        #define EGS_SPHERES_EXPORT __declspec(dllexport)
    #else
        #define EGS_SPHERES_EXPORT __declspec(dllimport)
    #endif
    #define EGS_SPHERES_LOCAL

#else

    #ifdef HAVE_VISIBILITY
        #define EGS_SPHERES_EXPORT __attribute__ ((visibility ("default")))
        #define EGS_SPHERES_LOCAL  __attribute__ ((visibility ("hidden")))
    #else
        #define EGS_SPHERES_EXPORT
        #define EGS_SPHERES_LOCAL
    #endif

#endif

/*! \brief A set of concentric spheres

  \ingroup Geometry
  \ingroup ElementaryG

The EGS_cSpheres class implements the geometry methods for a set of
\f$N\f$ concentric spheres which define a geometry with \f$N\f$ regions.
As in the case of a \link EGS_CylindersT set of cylinders \endlink,
the region index within the innermost sphere is 0 with the region index
increasing towards the last sphere in the set.

The additional keys needed to construct a set of spheres is
\verbatim

library = egs_spheres
midpoint = Ox, Oy, Oz
radii = list of sphere radii in increasing order

\endverbatim

Examples of the usage of sets of spheres can be found in the
\c cones.geom, \c hemisphere.geom, \c mushroom.geom, \c rounded_ionchamber.geom
and \c I6702.inp example geometry files.


A simple example:

\verbatim
:start geometry definition:
    :start geometry:
        name     = my_spheres
        library  = egs_spheres
        midpoint = 0 0 0
        radii    = 1 2 3
        :start media input:
            media = water air water
            set medium = 1 1
            set medium = 2 2
        :stop media input:
    :stop geometry:

    simulation geometry = my_spheres

:stop geometry definition:
\endverbatim
\image html egs_spheres.png "A simple example with clipping plane 1,0,0,0"

There is also a second geometry type called EGS_cSphericalShell that allows you
to construct a geometry of concentric spheres where the innermost region is
<<<<<<< HEAD
considered xternal to the geometry (i.e. it is a hollow spherical shell). Input
for this geometry looks like:

\verbatim

:start geometry:
    name = phantom
    library = egs_spheres
    radii =  1, 2, 3
    type = shell
=======
considered external to the geometry (i.e., it is a hollow spherical shell).
Input for this geometry looks like:

\verbatim
:start geometry:
    name    = phantom
    library = egs_spheres
    radii   =  1, 2, 3
    type    = shell
>>>>>>> 86050061
    :start media input:
        media = M0 M1
        set medium = 0 0
        set medium = 1 1
    :stop media input:
:stop geometry:

 \endverbatim

The above geometry would have two regions, region 0 being `1 <= R <= 2` (medium
<<<<<<< HEAD
M1), and region 1 being 2 <= R <= 3 (medium M1).  Particles with `R < 1` and
=======
M0), and region 1 being 2 <= R <= 3 (medium M1). Particles with `R < 1` and
>>>>>>> 86050061
`R > 3` would be considered outside the geometry.

*/
class EGS_SPHERES_EXPORT EGS_cSpheres : public EGS_BaseGeometry {

public:

    // construct some CONCENTRIC spheres
    EGS_cSpheres(int ns, const EGS_Float *radius, const EGS_Vector &position,
                 const string &Name = "");

    // destruct spheres from memory
    ~EGS_cSpheres() {
        if (nreg) {
            delete [] R2;
            delete [] R;
        }
    }

    enum DIRS {RDIR};

    // method to determine which spheres we are in(between)
    int inside(const EGS_Vector &x);

    bool isInside(const EGS_Vector &x);
    int isWhere(const EGS_Vector &x);

    EGS_Float howfarToOutside(int ireg, const EGS_Vector &x,
                              const EGS_Vector &u);
    // howfar is particle trajectory from sphere boundry
    int howfar(int ireg, const EGS_Vector &x, const EGS_Vector &u,
               EGS_Float &t, int *newmed=0, EGS_Vector *normal=0);

    // hownear - closest perpendicular distance to sphere surface
    EGS_Float hownear(int ireg, const EGS_Vector &x);

    int getMaxStep() const {
        return 2*nreg;
    };

    const string &getType() const {
        return type;
    };

    void printInfo() const;

    /*! \brief Implement getBound for spherical regions */
    EGS_Float getBound(int idir, int ind);

    /*! \brief Implement geNRegDir for spherical regions */
    int getNRegDir(int dir);

<<<<<<< HEAD
    /*! \brief Implement getMass for spherical regions */
    EGS_Float getMass(int ireg);
=======
    /*! \brief Implement getVolume for spherical regions */
    EGS_Float getVolume(int ireg);
>>>>>>> 86050061

private:

    EGS_Float *R2;                // radius^2
    EGS_Float *R;                 // radius
<<<<<<< HEAD
    EGS_Vector xo;                // for conc-spheres, all centres coincide
    static string type;

    std::vector<EGS_Float> rbounds;
    std::vector<EGS_Float> mass;
=======
    EGS_Vector xo;                // for concentric spheres, all centres coincide
    static string type;

    std::vector<EGS_Float> rbounds;
    std::vector<EGS_Float> vol;
>>>>>>> 86050061
};



/*! \brief Implements a spherical shell geometry with a hollow centre

Inputs for constructing a set of spheres are the same as EGS_cSpheres except you
need to set `type=shell`
*/
class EGS_SPHERES_EXPORT EGS_cSphericalShell : public EGS_BaseGeometry {

public:

    EGS_cSphericalShell(int ns, const EGS_Float *radius, const EGS_Vector &position, const string &Name = "");

    // destruct spheres from memory
    ~EGS_cSphericalShell() {
        if (nreg) {
            delete [] R2;
            delete [] R;
        }
    }

    enum DIRS {RDIR};

    // method to determine which spheres we are in(between)
    int inside(const EGS_Vector &x);

    bool isInside(const EGS_Vector &x);
    int isWhere(const EGS_Vector &x);

    EGS_Float howfarToOutside(int ireg, const EGS_Vector &x, const EGS_Vector &u);

    // howfar is particle trajectory from sphere boundry
    int howfar(int ireg, const EGS_Vector &x, const EGS_Vector &u, EGS_Float &t, int *newmed=0, EGS_Vector *normal=0);

    // hownear - closest perpendicular distance to sphere surface
    EGS_Float hownear(int ireg, const EGS_Vector &x);

    int getMaxStep() const {
        return 2*(nreg+1);
    };

    const string &getType() const {
        return type;
    };

    void printInfo() const;

    EGS_Float getBound(int idir, int ind);

    int getNRegDir(int dir);

<<<<<<< HEAD
    EGS_Float getMass(int ireg);
=======
    EGS_Float getVolume(int ireg);
>>>>>>> 86050061

private:

    EGS_Float *R2;                // radius^2
    EGS_Float *R;                 // radius
    EGS_Vector xo;                // for concentric spheres, all centres coincide
    static string type;

<<<<<<< HEAD
    std::vector<EGS_Float> mass;
=======
    std::vector<EGS_Float> vol;
>>>>>>> 86050061
};


#endif<|MERGE_RESOLUTION|>--- conflicted
+++ resolved
@@ -112,18 +112,6 @@
 
 There is also a second geometry type called EGS_cSphericalShell that allows you
 to construct a geometry of concentric spheres where the innermost region is
-<<<<<<< HEAD
-considered xternal to the geometry (i.e. it is a hollow spherical shell). Input
-for this geometry looks like:
-
-\verbatim
-
-:start geometry:
-    name = phantom
-    library = egs_spheres
-    radii =  1, 2, 3
-    type = shell
-=======
 considered external to the geometry (i.e., it is a hollow spherical shell).
 Input for this geometry looks like:
 
@@ -133,7 +121,6 @@
     library = egs_spheres
     radii   =  1, 2, 3
     type    = shell
->>>>>>> 86050061
     :start media input:
         media = M0 M1
         set medium = 0 0
@@ -144,11 +131,7 @@
  \endverbatim
 
 The above geometry would have two regions, region 0 being `1 <= R <= 2` (medium
-<<<<<<< HEAD
-M1), and region 1 being 2 <= R <= 3 (medium M1).  Particles with `R < 1` and
-=======
 M0), and region 1 being 2 <= R <= 3 (medium M1). Particles with `R < 1` and
->>>>>>> 86050061
 `R > 3` would be considered outside the geometry.
 
 */
@@ -201,31 +184,18 @@
     /*! \brief Implement geNRegDir for spherical regions */
     int getNRegDir(int dir);
 
-<<<<<<< HEAD
-    /*! \brief Implement getMass for spherical regions */
-    EGS_Float getMass(int ireg);
-=======
     /*! \brief Implement getVolume for spherical regions */
     EGS_Float getVolume(int ireg);
->>>>>>> 86050061
 
 private:
 
     EGS_Float *R2;                // radius^2
     EGS_Float *R;                 // radius
-<<<<<<< HEAD
-    EGS_Vector xo;                // for conc-spheres, all centres coincide
-    static string type;
-
-    std::vector<EGS_Float> rbounds;
-    std::vector<EGS_Float> mass;
-=======
     EGS_Vector xo;                // for concentric spheres, all centres coincide
     static string type;
 
     std::vector<EGS_Float> rbounds;
     std::vector<EGS_Float> vol;
->>>>>>> 86050061
 };
 
 
@@ -279,11 +249,7 @@
 
     int getNRegDir(int dir);
 
-<<<<<<< HEAD
-    EGS_Float getMass(int ireg);
-=======
     EGS_Float getVolume(int ireg);
->>>>>>> 86050061
 
 private:
 
@@ -292,11 +258,7 @@
     EGS_Vector xo;                // for concentric spheres, all centres coincide
     static string type;
 
-<<<<<<< HEAD
-    std::vector<EGS_Float> mass;
-=======
     std::vector<EGS_Float> vol;
->>>>>>> 86050061
 };
 
 
