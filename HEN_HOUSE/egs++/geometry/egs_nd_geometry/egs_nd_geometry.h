--- conflicted
+++ resolved
@@ -245,15 +245,6 @@
 
 N-dimensional geometries are used in many of the example geometry files.
 
-<<<<<<< HEAD
-Optional Features
------------------
-
-In order to use the gzip functionality you must have the egspp-geometry-lib-extras
-installed.  Due to NRC licensing requirements this code is distributed separately and
-can be obtained from https://github.com/clrp-code/egspp-geometry-lib-extras/ .
-=======
->>>>>>> 86050061
 
 A simple example:
 \verbatim
