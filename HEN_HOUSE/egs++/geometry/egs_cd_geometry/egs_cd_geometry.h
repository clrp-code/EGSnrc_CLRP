--- conflicted
+++ resolved
@@ -506,15 +506,11 @@
                     }
                     return ixold;
                 }
-<<<<<<< HEAD
                 // Skip for concave geometries: particles can reenter the CD geometry after leaving.
                 // Check 2. below will catch these cases.
-                else if ((ixnew < 0 && tb <= epsilon) && (bg->isConvex()  &&
+                else if ((ixnew < 0 && tb <= boundaryTolerance) && (bg->isConvex()  &&
                                        (g[ibase] && g[ibase]->isConvex()) ))
                 {                                                                // (a) is true
-=======
-                else if (ixnew < 0 && tb <= boundaryTolerance) {                         // (a) is true
->>>>>>> e86ceb41
                     return ixnew;
                 }
                 // If a particle approaching the geometry sits on a boundary, we look back to see
