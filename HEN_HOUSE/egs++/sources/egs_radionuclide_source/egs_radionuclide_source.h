/*
###############################################################################
#
#  EGSnrc egs++ radionuclide source headers
#  Copyright (C) 2015 National Research Council Canada
#
#  This file is part of EGSnrc.
#
#  EGSnrc is free software: you can redistribute it and/or modify it under
#  the terms of the GNU Affero General Public License as published by the
#  Free Software Foundation, either version 3 of the License, or (at your
#  option) any later version.
#
#  EGSnrc is distributed in the hope that it will be useful, but WITHOUT ANY
#  WARRANTY; without even the implied warranty of MERCHANTABILITY or FITNESS
#  FOR A PARTICULAR PURPOSE.  See the GNU Affero General Public License for
#  more details.
#
#  You should have received a copy of the GNU Affero General Public License
#  along with EGSnrc. If not, see <http://www.gnu.org/licenses/>.
#
###############################################################################
#
#  Author:          Reid Townson, 2016
#
#  Contributors:    Martin Martinov
#
###############################################################################
*/


/*! \file egs_radionuclide_source.h
 *  \brief A radionuclide source
 *  \RT
 */

#ifndef EGS_RADIONUCLIDE_SOURCE_
#define EGS_RADIONUCLIDE_SOURCE_

#include "egs_vector.h"
#include "egs_base_source.h"
#include "egs_rndm.h"
#include "egs_shapes.h"
#include "egs_base_geometry.h"
#include "egs_math.h"
#include "egs_application.h"
#include "egs_spectra.cpp"

#include <algorithm>


#ifdef WIN32

    #ifdef BUILD_RADIONUCLIDE_SOURCE_DLL
        #define EGS_RADIONUCLIDE_SOURCE_EXPORT __declspec(dllexport)
    #else
        #define EGS_RADIONUCLIDE_SOURCE_EXPORT __declspec(dllimport)
    #endif
    #define EGS_RADIONUCLIDE_SOURCE_LOCAL

#else

    #ifdef HAVE_VISIBILITY
        #define EGS_RADIONUCLIDE_SOURCE_EXPORT __attribute__ ((visibility ("default")))
        #define EGS_RADIONUCLIDE_SOURCE_LOCAL  __attribute__ ((visibility ("hidden")))
    #else
        #define EGS_RADIONUCLIDE_SOURCE_EXPORT
        #define EGS_RADIONUCLIDE_SOURCE_LOCAL
    #endif

#endif

/*! \brief A radionuclide source.

\ingroup Sources

A radionuclide source is a source that delivers particles according to a
radionuclide decay scheme. It follows events decay-by-decay, so that internal
transitions and atomic relaxations from decay events are produced in a
correlated fashion from the same location.

Note that \ref EGS_RadionuclideSource is an experimental source and only a
subset of the available radionuclides have been tested against measurement.
Please be aware of the known caveats and how they may affect your results.
Report any discrepancies on the
<a href="https://github.com/nrc-cnrc/EGSnrc/issues">EGSnrc github issues page</a>.

<em>Known Caveats:</em>

- Beta+- spectra have only been checked for a subset of radionuclides. Use
'<code>output beta spectra = yes</code>' in \ref EGS_RadionuclideSpectrum
and perform a quick
simulation to obtain beta spectrum files for the nuclide of interest.
- Gamma-gamma angular correlations are currently not modeled; all emissions
are considered isotropic.
- Internal pair production is sampled but the electron positron pair is not
produced.
- Due to limitations in the current LNHB ensdf format, electron shell vacancy
creation due to disintegrations is sampled per-shell rather than
considering sub-shell probabilities. I.e. probabilities for vacancy creation
in the K,L,M,N,O shells are considered, but not L1, L2, etc. The actual
sub-shell in which the vacancy created is sampled uniformly for the given
shell. This is an approximation, and only relevant when
'<code>atomic relaxations = eadl</code>' in
\ref EGS_RadionuclideSpectrum.
- Alpha particles are not transported.
- Atomic motion & recoil from emissions is not modeled.
- For some radionuclides the decay intensities do not add to exactly 100%, due to
uncertainties on the intensity values in the data files. To normalize the decay intensities and
allow for modeling, the discrepancy from 100% is divided over all decays,
scaled by the uncertainty of each decay.

Emissions are based on decays from the chosen radionuclide and can be a mix of
beta+-, electron capture and alpha decays. Metastable radionuclides are supported.
Internal transitions are
modeled event-by-event. The \ref EGS_RadionuclideSpectrum keeps track of
the energy level of excited daughter nuclides so that subsequent transitions and
electron shell cascades are correlated with specific disintegration events.

Each emission is assigned a shower index <b> \c ishower </b> and <b> \c time </b>
to allow for coincidence counting. These properties can be accessed for the
most recent emission from the source using something like the following. Note
that the time does not include any time-of-flight measures.

<code>source->getShowerIndex();</code>

<code>source->getTime();</code>

Auger and fluorescent photon radiations are also modeled as a part of the
source, using the EADL relaxation scheme by default. Alternatively, the user can
request to use Auger and fluorescent photons from the ensdf file comments by
setting the spectrum input parameter '<code>atomic relaxations = ensdf</code>'.
For more information, see \ref EGS_RadionuclideSpectrum.

Note that results are usually normalized by the source fluence, which is
returned by the \ref getFluence() function of the base source. The calculation of the fluence
depends on the selected base source, but the <b> \c N </b> used depends
on the number of disintegration events (tracked by <b> \c ishower </b>). This
is distinct from the <b> \c ncase </b> input parameter, which is the
number of particles returned by the source (includes relaxations etc.).

A radionuclide source is defined using the following input. It imports a base
source and uses the base source getNextParticle() invocation to determine decay
location and direction. The energy spectrum of the base source is not used, but it
is still a required input so must be specified. This implementation leads to
increased random number sampling than
that strictly required in the simulation, due to the information generated in
the base source beyond particle position/direction that is not used in
egs_radionuclide_source. For this reason it's recommended to set the base source
to use a monoenergetic spectrum.

\verbatim
:start source:
    name                = my_mixture
    library             = egs_radionuclide_source
    base source         = name of the source used to generate decay locations
    activity            = [optional, default=1] total activity of mixture,
                          assumed constant. The activity only affects the
                          emission times assigned to particles.
    charge              = [optional] list including at least one of -1, 0, 1, 2
                          to include electrons, photons, positrons and alphas.
                          Filtering is applied to ALL emissions (including
                          relaxation particles).
                          Omit this option to include all charges - this is
                          recommended.
    experiment time     = [optional, default=0] time length of the experiment,
                          set to 0 for no time limit. Source particles generated
                          after the experiment time are not transported.

    :start spectrum:
        definition of an EGS_RadionuclideSpectrum (see link below)
    :stop spectrum:
:stop source:
\endverbatim

The emission spectrum generation is described in \ref EGS_RadionuclideSpectrum.

<em>Note about emission times: </em>

The <b> \c time </b> of disintegration is sampled based on the
total activity of the <b> \c mixture </b> in \ref EGS_RadionuclideSource.
For uniform random number <b><code>u</code></b>, we sample the time to the
next disintegration, and increment the wall clock as follows:

<code>time += -log(1-u) / activity;</code>

The time of emission of a transition photon is determined by sampling
the delay that occurs after disintegration, according to the transition
<b> \c halflife </b>.

<code>time += -halflife * log(1-u) / ln(2);</code>

If you are using '<code>atomic relaxations = ensdf</code>' in the spectrum, then
the relaxation emissions are not correlated with disintegration events. This
means that getShowerIndex() and getTime() will not produce correct
results for non-disintegration emissions.

<em>A simple example:</em>
\verbatim
:start run control:
    ncase = 1e6
:stop run control:
:start geometry definition:
    :start geometry:
        name        = my_box
        library     = egs_box
        box size    = 1 2 3
        :start media input:
            media   = H2O521ICRU
        :stop media input:
    :stop geometry:
    :start geometry:
        name        = sphere1
        library     = egs_spheres
        midpoint    = 0 0 1
        radii       = 0.3
        :start media input:
            media   = AIR521ICRU
        :stop media input:
    :stop geometry:
    :start geometry:
        name        = sphere2
        library     = egs_spheres
        midpoint    = 0 0 -1
        radii       = 0.3
        :start media input:
            media   = AIR521ICRU
        :stop media input:
    :stop geometry:
    :start geometry:
        name        = my_envelope
        library     = egs_genvelope
        base geometry           = my_box
        inscribed geometries    = sphere1 sphere2
    :stop geometry:
    simulation geometry = my_envelope
:stop geometry definition:
:start source definition:
    :start source:
        name                = my_base_source
        library             = egs_isotropic_source
        geometry            = my_envelope
        region selection    = IncludeSelected
        selected regions    = 1 2
        :start shape:
            type        = box
            box size    = 1 2 3
        :stop shape:
        :start spectrum: # This will not actually be used, but is required
            type = monoenergetic
            energy = 1
        :stop spectrum:
    :stop source:
    :start source:
        name                = my_radionuclide
        library             = egs_radionuclide_source
        base source         = my_base_source
        :start spectrum:
            type        = radionuclide
            nuclide     = Ir-192
        :stop spectrum:
    :stop source:
    simulation source = my_radionuclide
:stop source definition:
\endverbatim
\image html egs_radionuclide_source.png "A simple example of two spheres emitting Ir-192 radiations"
*/

class EGS_RADIONUCLIDE_SOURCE_EXPORT EGS_RadionuclideSource :
    public EGS_BaseSource {

public:
<<<<<<< HEAD

=======
>>>>>>> 1835baec
    /*! \brief Constructor from input file */
    EGS_RadionuclideSource(EGS_Input *, EGS_ObjectFactory *f=0);

    /*! \brief Destructor */
<<<<<<< HEAD
    ~EGS_RadionuclideSource() {
        if (baseSource)
            if (!baseSource->deref()) {
                delete baseSource;
            }

        for (vector<EGS_RadionuclideSpectrum * >::iterator it =
                    decays.begin();
                it!=decays.end(); it++) {
            delete *it;
            *it=0;
        }
        decays.clear();
=======
    ~EGS_RadionuclideSource() {		
		if (baseSource)
			if (!baseSource->deref()) {
				delete baseSource;
			}

		for (vector<EGS_RadionuclideSpectrum * >::iterator it =
			decays.begin(); it!=decays.end(); it++) {
			delete *it;
			*it=0;
		}
		decays.clear();
>>>>>>> 1835baec
    };

    /*! \brief Gets the next particle from the radionuclide spectra */
    EGS_I64 getNextParticle(EGS_RandomGenerator *rndm,
                            int &q, int &latch, EGS_Float &E, EGS_Float &wt,
                            EGS_Vector &x, EGS_Vector &u); 

    /*! \brief Returns the maximum energy out of all the spectra */
    EGS_Float getEmax() const {
        return Emax;
    };

    /*! \brief Returns the current fluence (number of disintegrations) */
    EGS_Float getFluence() const {
<<<<<<< HEAD
        return (ishower+1)*(baseSource->getFluence()/sCount); //!< Scale ishower+1 return by fluence ratio returned by file
=======
        return (ishower+1)*(baseSource->getFluence()/sCount);
		//!< Scale ishower+1 return by fluence ratio returned by file
>>>>>>> 1835baec
    };

    /*! \brief Returns the emission time of the most recent particle */
    double getTime() const {
        return time;
    };

    /*! \brief Get the total possible length of the experiment that is being modelled
     *
     * This method returns the total experiment time specified by the user.
     * This is used to exclude time-delayed source emissions that would occur
     * after the modelled experiment.
     */
    double getExperimentTime() const {
        return experimentTime;
    };

    /*! \brief Returns the shower index of the most recent particle */
    EGS_I64 getShowerIndex() const {
        return ishower;
    };

    unsigned int getEmissionType() const {
        return emissionType;
    }

    /*! \brief Outputs the emission stats of the spectra */
    void printSampledEmissions() {
        egsInformation("\n======================================================\n");
        egsInformation("Start of source emissions statistics:\n");
        for (unsigned int i=0; i<decays.size(); ++i) {
            decays[i]->printSampledEmissions();
        }
        egsInformation("End of source emissions statistics\n");
        egsInformation("======================================================\n\n");
    };

    /*! \brief Checks the validity of the source */
    bool isValid() const {
        return baseSource;
    };

    /*! \brief Store the source state to the data stream \a data_out.
     *
     * Uses the \link EGS_BaseSpectrum::storeState() storeState() \endlink
     * of the spectrum object and the storeFluenceState() virtual function.
     */
    bool storeState(ostream &data_out) const;

    /*! \brief Add the source state from the stream \a data to the
     * current state.
     *
     * Uses the \link EGS_BaseSpectrum::addState() addState() \endlink
     * of the spectrum object and the addFluenceData() virtual function.
     */
    bool addState(istream &data);

    /*! \brief Reset the source to a state with zero sampled particles.
     *
     * Uses the \link EGS_BaseSpectrum::resetCounter() resetCounter() \endlink
     * function of the spectrum object and the virtual function
     * resetFluenceCounter().
     */
    void resetCounter();

    /*! \brief Set the source state according to the data in the stream \a data.
     *
     * Uses the \link EGS_BaseSpectrum::setState() setState() \endlink
     * method of the spectrum object and the setFluenceState() virtual
     * function.
     */
    bool setState(istream &data);

private:
    EGS_Application *app;

    EGS_I64             count; //!< Number of times the spectrum was sampled
    EGS_Float           Emax; //!< Maximum energy the spectrum may return

    void setUp();

    string sName; //!< Name of the base source
    EGS_I64 sCount; //!< Name of the base source
    EGS_BaseSource *baseSource; //!< Pointer to the base source

    vector<int>         q_allowed; //!< A list of allowed charges
    vector<EGS_RadionuclideSpectrum *> decays; //!< The radionuclide decay structure
    EGS_Float           activity; //!< The activity of the source

    bool                q_allowAll; //!< Whether or not to allow all charges
    bool                disintegrationOccurred; //!< Whether or not a disintegration occurred while generating the most recent source particle
    EGS_Float           time, //!< The time of emission of the most recently generated particle
                        experimentTime, //!< The time length of the experiment that is being modelled
                        lastDisintTime; //!< The time of emission of the last disintegration
    EGS_I64             ishower; //!< The shower index (disintegration number) of the most recently generated particle
    EGS_Vector          xOfDisintegration; //!< The position of the last disintegration

    unsigned int emissionType;
};

#endif<|MERGE_RESOLUTION|>--- conflicted
+++ resolved
@@ -270,15 +270,11 @@
     public EGS_BaseSource {
 
 public:
-<<<<<<< HEAD
-
-=======
->>>>>>> 1835baec
+
     /*! \brief Constructor from input file */
     EGS_RadionuclideSource(EGS_Input *, EGS_ObjectFactory *f=0);
 
     /*! \brief Destructor */
-<<<<<<< HEAD
     ~EGS_RadionuclideSource() {
         if (baseSource)
             if (!baseSource->deref()) {
@@ -292,20 +288,6 @@
             *it=0;
         }
         decays.clear();
-=======
-    ~EGS_RadionuclideSource() {		
-		if (baseSource)
-			if (!baseSource->deref()) {
-				delete baseSource;
-			}
-
-		for (vector<EGS_RadionuclideSpectrum * >::iterator it =
-			decays.begin(); it!=decays.end(); it++) {
-			delete *it;
-			*it=0;
-		}
-		decays.clear();
->>>>>>> 1835baec
     };
 
     /*! \brief Gets the next particle from the radionuclide spectra */
@@ -320,12 +302,7 @@
 
     /*! \brief Returns the current fluence (number of disintegrations) */
     EGS_Float getFluence() const {
-<<<<<<< HEAD
         return (ishower+1)*(baseSource->getFluence()/sCount); //!< Scale ishower+1 return by fluence ratio returned by file
-=======
-        return (ishower+1)*(baseSource->getFluence()/sCount);
-		//!< Scale ishower+1 return by fluence ratio returned by file
->>>>>>> 1835baec
     };
 
     /*! \brief Returns the emission time of the most recent particle */
