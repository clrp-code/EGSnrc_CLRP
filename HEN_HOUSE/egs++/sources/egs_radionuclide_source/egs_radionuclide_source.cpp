--- conflicted
+++ resolved
@@ -41,11 +41,7 @@
 
 EGS_RadionuclideSource::EGS_RadionuclideSource(EGS_Input *input,
         EGS_ObjectFactory *f) : EGS_BaseSource(input,f),
-<<<<<<< HEAD
     baseSource(0), q_allowed(0), decays(0), activity(1), sCount(0) {
-=======
-    baseSource(0), q_allowed(0), decays(0), activity(1) {
->>>>>>> 1835baec
 
     int err;
     vector<int> tmp_q;
@@ -73,11 +69,7 @@
 
     // Create the decay spectra
     count = 0;
-<<<<<<< HEAD
     sCount = 0;
-=======
-	sCount = 0;
->>>>>>> 1835baec
     Emax = 0;
     unsigned int i = 0;
     EGS_Float spectrumWeightTotal = 0;
@@ -156,7 +148,6 @@
     // Get the active application
     app = EGS_Application::activeApplication();
 
-<<<<<<< HEAD
     // Check for deprecated inputs
     string dummy;
     err = input->getInput("source type",dummy);
@@ -177,21 +168,6 @@
         egsFatal("\nEGS_RadionuclideSource: Error: no source named %s"
                  " is defined\n",sName.c_str());
     }
-
-=======
-    // Import base source
-    err = input->getInput("base source",sName);
-	if (err) {
-		egsWarning("EGS_RadionuclideSource: base source must be defined\n"
-				   "using 'base source = some_name'\n");
-	}
-	baseSource = EGS_BaseSource::getSource(sName);
-	if (!baseSource) {
-		egsWarning("EGS_RadionuclideSource: no source named %s"
-				   " is defined\n",sName.c_str());
-	}
-	
->>>>>>> 1835baec
     // Initialize emission type to signify nothing has happened yet
     emissionType = 99;
 
@@ -250,19 +226,11 @@
     }
 
     q = decays[i]->getCharge();
-<<<<<<< HEAD
     int qTemp(q), latchTemp(latch);
     EGS_Float ETemp(E);
     baseSource->getNextParticle(rndm, qTemp, latchTemp, ETemp, wt, x, u);
     sCount++;
     latch = 0;
-=======
-	int qTemp (q), latchTemp (latch);
-	EGS_Float ETemp (E);
-	baseSource->getNextParticle(rndm, qTemp, latchTemp, ETemp, wt, x, u);
-	sCount++;
-	latch = 0;
->>>>>>> 1835baec
 
     if (disintegrationOccurred) {
         xOfDisintegration = x;
@@ -323,15 +291,9 @@
         if (std::find(q_allowed.begin(), q_allowed.end(), 1) != q_allowed.end()) {
             description += " alphas";
         }
-<<<<<<< HEAD
 
         description += "\nBase source description:\n";
         description += baseSource->getSourceDescription();
-=======
-		
-		description += "\nBase source description:\n";
-		description += baseSource->getSourceDescription();
->>>>>>> 1835baec
     }
 }
 
@@ -343,11 +305,7 @@
     }
     egsStoreI64(data_out,count);
     egsStoreI64(data_out,sCount);
-<<<<<<< HEAD
     baseSource->storeState(data_out);
-=======
-	baseSource->storeState(data_out);
->>>>>>> 1835baec
 
     return true;
 }
@@ -364,11 +322,7 @@
     count += tmp_val;
     egsGetI64(data,tmp_val);
     sCount += tmp_val;
-<<<<<<< HEAD
     baseSource->addState(data);
-=======
-	baseSource->addState(data);
->>>>>>> 1835baec
 
     return true;
 }
@@ -379,13 +333,8 @@
     }
     ishower = 0;
     count = 0;
-<<<<<<< HEAD
     sCount = 0;
     baseSource->resetCounter();
-=======
-	sCount = 0;
-	baseSource->resetCounter();
->>>>>>> 1835baec
 }
 
 bool EGS_RadionuclideSource::setState(istream &data) {
@@ -396,11 +345,7 @@
     }
     egsGetI64(data,count);
     egsGetI64(data,sCount);
-<<<<<<< HEAD
     baseSource->setState(data);
-=======
-	baseSource->setState(data);
->>>>>>> 1835baec
 
     return true;
 }
